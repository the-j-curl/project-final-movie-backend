import express from "express";
import bodyParser from "body-parser";
import cors from "cors";
import mongoose from "mongoose";
import crypto from "crypto";
import bcrypt from "bcrypt";
import endpoints from "express-list-endpoints";
import { isEmail } from "validator/lib/isEmail";

const mongoUrl = process.env.MONGO_URL || "mongodb://localhost/jymovieDB";
mongoose.connect(mongoUrl, {
  useNewUrlParser: true,
  useUnifiedTopology: true,
  useCreateIndex: true,
});
mongoose.Promise = Promise;

const ERR_SERVICE_UNAVAILABLE = "Service unavailable";
const ERR_LOGIN_FAILED = "Username and/or password incorrect";
const ERR_CREATE_USER_FAILED = "Could not create user";
const ERR_AUTHENTICATION = "Authentication error";
const ERR_UNABLE_TO_SAVE_ITEM = "Could not save/update item";
const ERR_NO_DATA_FOUND = "No data found";
const ERR_ITEM_ALREADY_EXISTS = "Item already exits";
const ERR_INVALID_REQUEST = "Invalid request";
const ERR_UNABLE_TO_DELETE_ITEM = " Could not delete item";

const userSchema = new mongoose.Schema({
  username: {
    type: String,
    unique: true,
    required: [true, "Username is required"],
    minlength: [2, "Username is too short - min length 2 characters"],
    maxlength: [50, "Username is too long - max length 50 characters"],
    trim: true,
  },
  email: {
    type: String,
    required: [true, "Email address is required"],
    minlength: [5, "Email is too short - min length 5 characters"],
    maxlength: [100, "Email is too long - max length 100 characters"],
<<<<<<< HEAD
    validator: [isEmail, "Not a valid email"],
=======
    validator: [isEmail, "Not a valid email"], // Tested and validator is not working
    trim: true,
>>>>>>> 71f1ccc8
  },
  password: {
    type: String,
    required: [true, "Password is required"],
    minlength: [6, "Password is too short - min length 6 character"],
    maxlength: [60, "Password is too long - max length 60 characters"],
    trim: true,
  },
  accessToken: {
    type: String,
    default: () => crypto.randomBytes(128).toString("hex"),
  },
});

const watchMovieSchema = new mongoose.Schema({
  userId: {
    type: mongoose.Schema.Types.ObjectId,
    ref: "User",
  },
  movieId: {
    type: Number,
  },
  watchlist: {
    type: Boolean,
    default: false,
  },
});

const ratingSchema = new mongoose.Schema({
  userId: {
    type: mongoose.Schema.Types.ObjectId,
    ref: "User",
  },
  movieId: {
    type: Number,
  },
  rating: {
    type: Number,
    default: 0,
  },
  comments: [
    {
      comment: String,
      username: String,
      createdAt: {
        type: Date,
        default: Date.now,
      },
    },
  ],
});

const port = process.env.PORT || 8080;
const app = express();

// Middleware to hash password before new user is saved
userSchema.pre("save", async function (next) {
  // Executes a function pre save which allows the password to be validated before it is hashed
  const user = this;
  if (!user.isModified("password")) {
    return next();
  }
  const salt = bcrypt.genSaltSync();
  user.password = bcrypt.hashSync(user.password, salt);
  next();
});

// Middleware to authenticate user
const authenticateUser = async (req, res, next) => {
  const user = await User.findOne({ accessToken: req.header("Authorization") });
  if (user) {
    req.user = user;
    next();
  } else {
    res.status(401).json({ error: ERR_AUTHENTICATION });
  }
};

const User = mongoose.model("User", userSchema);
const WatchMovie = mongoose.model("WatchMovie", watchMovieSchema);
const Rating = mongoose.model("Rating", ratingSchema);

// Middlewares to enable cors and json body parsing
app.use(cors());
app.use(bodyParser.json());

app.use((req, res, next) => {
  if (mongoose.connection.readyState === 1) {
    next();
  } else {
    res.status(503).json({ error: ERR_SERVICE_UNAVAILABLE });
  }
});

// GET - this will list of all endpoints
app.get("/", (req, res) => {
  res.send(endpoints(app));
});

// POST - signup creates a user
app.post("/users", async (req, res) => {
  try {
    const { username, email, password } = req.body;
    const user = await new User({
      username,
      email,
      password,
    }).save();
    res.status(201).json({
      userId: user._id,
      accessToken: user.accessToken,
      username: user.username,
    });
  } catch (err) {
    res.status(400).json({
      message: ERR_CREATE_USER_FAILED,
      error: err,
    });
  }
});

// POST - user login via accessToken
app.post("/sessions", async (req, res) => {
  try {
    const { username, password } = req.body;
    const user = await User.findOne({ username });
    if (user && bcrypt.compareSync(password, user.password)) {
      user.accessToken = crypto.randomBytes(128).toString("hex");
      const updatedUser = await user.save();
      res.status(201).json({
        login: "success",
        userId: updatedUser._id,
        accessToken: updatedUser.accessToken,
        username: updatedUser.username,
      });
    } else {
      throw ERR_LOGIN_FAILED;
    }
  } catch (err) {
    res.status(404).json({ error: err }); // 404 - not found | 400 - bad request | 401 unauthorised
  }
});

// PUT - checks if movie is in the watchlist and if not movie will be added to the watchlist.
// If movie is in the database it will be updated (boolean value)
app.put("/users/:userId/watchlist", authenticateUser);
app.put("/users/:userId/watchlist", async (req, res) => {
  const { userId } = req.params;
  const { movieId, watchlist } = req.body;
  try {
    const watchlistExist = await WatchMovie.findOne({
      userId: userId,
      movieId: movieId,
    });
    if (!watchlistExist) {
      try {
        const movie = await new WatchMovie({
          userId,
          movieId,
          watchlist,
        }).save();
        res.status(201).json({
          success: true,
          movie,
        });
      } catch (err) {
        res.status(400).json({
          message: ERR_UNABLE_TO_SAVE_ITEM,
          error: err,
        });
      }
    } else if (watchlistExist) {
      try {
        const updated = await WatchMovie.findOneAndUpdate(
          { userId: userId, movieId: movieId },
          req.body,
          { new: true }
        );
        res.status(201).json({
          success: true,
          updated,
        });
      } catch (err) {
        res.status(400).json({ message: ERR_UNABLE_TO_SAVE_ITEM, error: err });
      }
    } else {
      res.status(400).json({ message: ERR_ITEM_ALREADY_EXISTS });
    }
  } catch (err) {
    res.status(400).json({
      message: ERR_INVALID_REQUEST,
      error: err,
    });
  }
});

// GET - returns movies with a watchlist: true value
app.get("/users/:userId/watchlist", authenticateUser);
app.get("/users/:userId/watchlist", async (req, res) => {
  const { userId } = req.params;
  try {
    const userWatchlist = await WatchMovie.find({
      userId: userId,
      watchlist: true,
    });
    res.status(200).json({ userWatchlist });
  } catch (err) {
    res.status(404).json({ message: ERR_NO_DATA_FOUND, error: err });
  }
});

// POST - add comment to a specific movie
app.post("/comments/:movieId", authenticateUser);
app.post("/comments/:movieId", async (req, res) => {
  const { movieId } = req.params;
  const { userId, comment, username } = req.body;
  try {
    const ratingExist = await Rating.findOne({
      userId: userId,
      movieId: movieId,
    });

    if (!ratingExist) {
      await new Rating({
        userId,
        movieId,
      }).save();
    }

    const updated = await Rating.findOneAndUpdate(
      { userId: userId, movieId: movieId },
      { $push: { comments: { comment, username } } },
      { new: true }
    );
    res.status(201).json({
      success: true,
      updated,
    });
  } catch (err) {
    res.status(400).json({
      message: ERR_INVALID_REQUEST,
      error: err,
    });
  }
});

// GET - This endpoint returns comments for a specific movie
app.get("/comments/:movieId", async (req, res) => {
  const { movieId } = req.params;
  try {
    const movieReviews = await Rating.find({
      movieId: movieId,
    });

    let comments = [];
    movieReviews.map(commentedMovie => comments.push(commentedMovie.comments));

    let allComments = [].concat.apply([], comments);

    const sortedComments = allComments.sort(
      (a, b) => b.createdAt - a.createdAt
    );

    res.status(200).json({ sortedComments });
  } catch (err) {
    res.status(404).json({ message: ERR_NO_DATA_FOUND, error: err });
  }
});

// DELETE - This endpoint delete one specific comment
app.delete("/comments/:movieId/", authenticateUser);
app.delete("/comments/:movieId", async (req, res) => {
  const { movieId } = req.params;
  const { userId, _id } = req.body;
  try {
    const deleteComment = await Rating.updateOne(
      {
        userId: userId,
        movieId: movieId,
      },
      { $pull: { comments: { _id } } }
    );
    if (deleteComment) {
      res.status(200).json({ success: true, message: deleteComment });
    } else {
      res
        .status(404)
        .json({ success: false, message: ERR_UNABLE_TO_DELETE_ITEM });
    }
  } catch (err) {
    res.status(400).json({ message: ERR_INVALID_REQUEST, error: err });
  }
});
// Start the server
app.listen(port, () => {
  console.log(`Server running on http://localhost:${port}`);
});<|MERGE_RESOLUTION|>--- conflicted
+++ resolved
@@ -39,12 +39,8 @@
     required: [true, "Email address is required"],
     minlength: [5, "Email is too short - min length 5 characters"],
     maxlength: [100, "Email is too long - max length 100 characters"],
-<<<<<<< HEAD
-    validator: [isEmail, "Not a valid email"],
-=======
     validator: [isEmail, "Not a valid email"], // Tested and validator is not working
     trim: true,
->>>>>>> 71f1ccc8
   },
   password: {
     type: String,
